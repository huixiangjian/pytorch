--- conflicted
+++ resolved
@@ -186,54 +186,10 @@
             self._test_conv_base(dim=1, channels=C, groups=groups, input=x)
 
     def test_conv2d(self):
-<<<<<<< HEAD
-        options = itertools.product([True, False], [1, 4], [True, False], [1, 2])
-        for train, groups, bias, dilation in options:
-=======
         for groups in [1, 4]:
->>>>>>> 415194c9
             N = torch.randint(3, 10, (1,)).item()
             C = torch.randint(1, 3, (1,)).item() * groups
             x = torch.randn(N, C, 224, 224, dtype=torch.float32)
-<<<<<<< HEAD
-            conv2d = torch.nn.Conv2d(in_channels=C,
-                                     out_channels=M,
-                                     kernel_size=3,
-                                     stride=2,
-                                     padding=1,
-                                     dilation=dilation,
-                                     bias=bias,
-                                     groups=groups).float()
-            x1 = x.clone()
-            x2 = x.clone().to_mkldnn()
-            if train:
-                x1.requires_grad_()
-                x2.requires_grad_()
-                mkldnn_conv2d = copy.deepcopy(conv2d)
-            else:
-                mkldnn_conv2d = mkldnn_utils.to_mkldnn(copy.deepcopy(conv2d))
-            with torch.backends.mkldnn.flags(enabled=False):
-                y_aten = conv2d(x1)
-                if train:
-                    loss1 = y_aten.sum()
-                    loss1.backward()
-            y_mkldnn = mkldnn_conv2d(x2).to_dense()
-            if train:
-                loss2 = y_mkldnn.sum()
-                loss2.backward()
-            self.assertEqual(y_aten, y_mkldnn)
-            if train:
-                self.assertEqual(x1.grad, x2.grad.to_dense())
-                self.assertEqual(conv2d.weight.grad,
-                                 mkldnn_conv2d.weight.grad,
-                                 atol=1e-3,
-                                 rtol=1e-3)
-                if bias:
-                    self.assertEqual(conv2d.bias.grad, mkldnn_conv2d.bias.grad)
-            else:
-                self._test_serialization(mkldnn_conv2d, (x.to_mkldnn(),))
-                self._test_tracing(mkldnn_conv2d, (x.to_mkldnn(),))
-=======
             self._test_conv_base(dim=2, channels=C, groups=groups, input=x)
 
     def test_conv3d(self):
@@ -283,7 +239,6 @@
             C = torch.randint(1, 3, (1,)).item() * groups
             x = torch.randn(N, C, 224, dtype=torch.float32)
             self._test_conv_bf16_base(dim=1, channels=C, groups=groups, input=x)
->>>>>>> 415194c9
 
     def test_conv2d_bf16(self):
         for groups in [1, 4]:
