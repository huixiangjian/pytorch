--- conflicted
+++ resolved
@@ -866,19 +866,6 @@
         for torch_type in (torch.qint8, torch.quint8):
             Xs = (torch.randn(4, 8, device=device), torch.randn(4, 16, device=device)[:, ::2])
             # pick the scale + zp so that some values get clipped
-<<<<<<< HEAD
-            obs = torch.quantization.MinMaxObserver(torch_type)
-            obs(X * 0.75)
-            scale, zero_point = obs.calculate_qparams()
-            scale, zero_point = float(scale), int(zero_point)
-            quant_min, quant_max = obs._calculate_qmin_qmax()
-
-            Y_test = torch.fake_quantize_per_tensor_affine(
-                X, scale, zero_point, quant_min, quant_max)
-            Y_ref = _fake_quantize_per_tensor_affine_reference(
-                X.cpu(), scale, zero_point, quant_min, quant_max).to(device)
-            self.assertTrue(torch.allclose(Y_test, Y_ref, rtol=tolerance, atol=tolerance))
-=======
             for X in Xs:
                 obs = torch.quantization.MinMaxObserver(torch_type)
                 obs(X * 0.75)
@@ -886,12 +873,11 @@
                 scale, zero_point = float(scale), int(zero_point)
                 quant_min, quant_max = obs._calculate_qmin_qmax()
 
-                Y_test, _mask = torch.fake_quantize_per_tensor_affine_cachemask(
+                Y_test = torch.fake_quantize_per_tensor_affine(
                     X, scale, zero_point, quant_min, quant_max)
                 Y_ref = _fake_quantize_per_tensor_affine_reference(
                     X.cpu(), scale, zero_point, quant_min, quant_max).to(device)
                 self.assertTrue(torch.allclose(Y_test, Y_ref, rtol=tolerance, atol=tolerance))
->>>>>>> b9acfcdd
 
     def test_forward_per_tensor_cachemask_cpu(self):
         device = torch.device('cpu')
