--- conflicted
+++ resolved
@@ -56,7 +56,7 @@
     ("aten::_multinomial_alias_setup", datetime.date(2021, 1, 31)),
     ("aten::_multinomial_alias_draw", datetime.date(2021, 1, 31)),
     ("prim::profile_optional", datetime.date(2021, 1, 31)),
-<<<<<<< HEAD
+    ("aten::fake_quantize_per_tensor_affine_backward", datetime.date(2021, 2, 20)),
     ("aten::_foreach_mul_", datetime.date(2021, 2, 2)),
     ("aten::_foreach_addcdiv_", datetime.date(2021, 2, 2)),
     ("aten::_foreach_div", datetime.date(2021, 2, 2)),
@@ -70,9 +70,6 @@
     ("aten::_foreach_addcdiv", datetime.date(2021, 2, 2)),
     ("aten::_foreach_addcmul", datetime.date(2021, 2, 2)),
 
-=======
-    ("aten::fake_quantize_per_tensor_affine_backward", datetime.date(2021, 2, 20)),
->>>>>>> c219ec6b
 ]
 
 def allow_listed(schema, allow_list):
