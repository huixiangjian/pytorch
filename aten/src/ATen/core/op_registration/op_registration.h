#pragma once

/**
 * Include this file if you want to register operators. It includes all
 * functionality needed to do so for you.
 */

#include <ATen/core/dispatch/Dispatcher.h>
#include <ATen/core/op_registration/infer_schema.h>
#if !defined(CAFFE2_IS_XPLAT_BUILD)
#include <torch/csrc/jit/script/function_schema_parser.h>
#endif
#include <ATen/core/OpsAlreadyMovedToC10.h>
#include <ATen/core/ATenDispatch.h>

namespace c10 {

/**
 * An instance of this class handles the registration for one or more operators.
 * Make sure you keep the RegisterOperators instance around since it will
 * deregister the operator it's responsible for in its destructor.
 *
 * Example:
 *
 * > namespace {
 * >   class my_kernel_cpu final : public c10::OperatorKernel {
 * >   public:
 * >     Tensor operator()(Tensor a, Tensor b) {...}
 * >   };
 * > }
 * >
 * > static auto registry = c10::RegisterOperators()
 * >     .op(c10::RegisterOperators::options()
 * >         .schema("my_op")
 * >         .kernel<my_kernel_cpu>(TensorTypeId::CPUTensorId));
 */
class CAFFE2_API RegisterOperators final {
public:
  RegisterOperators();
  ~RegisterOperators();

  RegisterOperators(const RegisterOperators&) = delete;
  RegisterOperators& operator=(const RegisterOperators&) = delete;
  RegisterOperators(RegisterOperators&&) noexcept;
  RegisterOperators& operator=(RegisterOperators&&) noexcept;

  class CAFFE2_API Options final {
  public:
    Options(const Options&) = delete;
    Options(Options&&) noexcept = delete;
    Options& operator=(const Options&) = delete;
    Options& operator=(Options&&) noexcept = delete;

    // internal-only for registering stack based kernels
    Options&& kernel(TensorTypeId dispatch_key, KernelFunction::BoxedKernelFunction* kernel_func) && {
      return std::move(*this).kernel(dispatch_key, KernelFunction::makeFromBoxedFunction(kernel_func), nullptr);
    }

    // internal-only for registering stack based catch-all kernels
    Options&& catchAllKernel(KernelFunction::BoxedKernelFunction* kernel_func) && {
      return std::move(*this).kernel(c10::nullopt, KernelFunction::makeFromBoxedFunction(kernel_func), nullptr);
    }

    // internal only for registering caffe2 ops
    Options&& schema(FunctionSchema&& schema) {
        TORCH_CHECK(!schemaOrName_.has_value(), "You can only specify the schema once per operator registration.");
        schemaOrName_ = c10::make_right<OperatorName, FunctionSchema>(std::move(schema));
        return std::move(*this);
    }

    /**
     * Use this to specify the schema for an operator. You can also specify
     * the operator name only to have the function signature part of the
     * schema be inferred from the kernel function.
     *
     * Example:
     *
     * > // Infer function signature from my_kernel_cpu
     * > static auto registry = c10::RegisterOperators()
     * >     .op(c10::RegisterOperators::options()
     * >         .schema("my_op")
     * >         .kernel<my_kernel_cpu>(TensorTypeId::CPUTensorId));
     * >
     * >
     * > // Explicitly specify full schema
     * > static auto registry = c10::RegisterOperators()
     * >     .op(c10::RegisterOperators::options()
     * >         .schema("my_op(Tensor a) -> Tensor")
     * >         .kernel<my_kernel_cpu>(TensorTypeId::CPUTensorId));
     */
    Options&& schema(const std::string& schemaOrName) {
      TORCH_CHECK(!schemaOrName_.has_value(), "Tried to register operator ", schemaOrName," but specified schema multiple times. You can only specify the schema once per operator registration.");

      #if defined(CAFFE2_IS_XPLAT_BUILD)
        throw std::logic_error("Tried to register operator " + schemaOrName + ". We don't support registering c10 ops on mobile yet because the function schema parser isn't present in the mobile build.");
      #else
        schemaOrName_ = torch::jit::parseSchemaOrName(schemaOrName);
      #endif

      return std::move(*this);
    }

    /**
     * Use this to register an operator whose kernel is implemented as a functor.
     * The kernel is only called for inputs matching the given dispatch key.
     * You can register multiple kernels for different dispatch keys.
     *
     * Example:
     *
     * > namespace {
     * >   class my_kernel_cpu final : public c10::OperatorKernel {
     * >   public:
     * >     Tensor operator()(Tensor a, Tensor b) {...}
     * >   };
     * > }
     * >
     * > static auto registry = c10::RegisterOperators()
     * >     .op(c10::RegisterOperators::options()
     * >         .schema("my_op")
     * >         .kernel<my_kernel_cpu>(TensorTypeId::CPUTensorId));
     *
     * The functor constructor can take arguments to configure the kernel.
     * The arguments are defined in the kernel registration.
     * Example:
     *
     * > namespace {
     * >   class my_kernel_cpu final : public c10::OperatorKernel {
     * >   public:
     * >     explicit my_kernel_cpu(std::string some_configuration, int a, bool b)
     * >         : ... {...}
     * >
     * >     Tensor operator()(Tensor a, Tensor b) {...}
     * >   };
     * > }
     * >
     * > static auto registry = c10::RegisterOperators()
     * >     .op(c10::RegisterOperators::options()
     * >         .schema("my_op")
     * >         .kernel<my_kernel_cpu>(TensorTypeId::CPUTensorId, "some_configuration", 3, true));
     */
    template<class KernelFunctor, class... ConstructorParameters>
    // enable_if: only enable it if KernelFunctor is actually a functor
    guts::enable_if_t<guts::is_functor<KernelFunctor>::value, Options&&> kernel(TensorTypeId dispatch_key, ConstructorParameters&&... constructorParameters) && {
      static_assert(std::is_base_of<OperatorKernel, KernelFunctor>::value, "Tried to register a kernel functor using the kernel<Functor>() API, but it doesn't inherit from c10::OperatorKernel. Please have the functor inherit from it.");
      static_assert(std::is_constructible<KernelFunctor, ConstructorParameters...>::value, "Wrong argument list for constructor of kernel functor. The arguments to kernel<Functor>(arguments...) must match one of the constructors of Functor.");

      return std::move(*this).kernel(
        std::move(dispatch_key),
        KernelFunction::makeFromUnboxedFunctorFactory<KernelFunctor>(detail::KernelFactory<KernelFunctor, guts::decay_t<ConstructorParameters>...>(std::forward<ConstructorParameters>(constructorParameters)...)),
        detail::FunctionSchemaInferer<KernelFunctor>()()
      );
    }

    /**
     * Use this to register an operator whose kernel is implemented as a functor.
     * The kernel is a catch-all kernel, meaning it's called independent from
     * the input. Dispatch is disabled for this operator.
     *
     * Example:
     *
     * > namespace {
     * >   class my_kernel_cpu final : public c10::OperatorKernel {
     * >   public:
     * >     Tensor operator()(Tensor a, Tensor b) {...}
     * >   };
     * > }
     * >
     * > static auto registry = c10::RegisterOperators()
     * >     .op(c10::RegisterOperators::options()
     * >         .schema("my_op")
     * >         .catchAllKernel<my_kernel_cpu>());
     *
     * The functor constructor can take arguments to configure the kernel.
     * The arguments are defined in the kernel registration.
     * Example:
     *
     * > namespace {
     * >   class my_kernel_cpu final : public c10::OperatorKernel {
     * >   public:
     * >     explicit my_kernel_cpu(std::string some_configuration, int a, bool b)
     * >         : ... {...}
     * >
     * >     Tensor operator()(Tensor a, Tensor b) {...}
     * >   };
     * > }
     * >
     * > static auto registry = c10::RegisterOperators()
     * >     .op(c10::RegisterOperators::options()
     * >         .schema("my_op")
     * >         .catchAllKernel<my_kernel_cpu>("some_configuration", 3, true));
     */
    template<class KernelFunctor, class... ConstructorParameters>
    // enable_if: only enable it if KernelFunctor is actually a functor
    guts::enable_if_t<guts::is_functor<KernelFunctor>::value, Options&&> catchAllKernel(ConstructorParameters&&... constructorParameters) && {
      static_assert(std::is_base_of<OperatorKernel, KernelFunctor>::value, "Tried to register a kernel functor using the kernel<Functor>() API, but it doesn't inherit from c10::OperatorKernel. Please have the functor inherit from it.");
      static_assert(std::is_constructible<KernelFunctor, ConstructorParameters...>::value, "Wrong argument list for constructor of kernel functor. The arguments to kernel<Functor>(arguments...) must match one of the constructors of Functor.");

      return std::move(*this).kernel(
        c10::nullopt,
        KernelFunction::makeFromUnboxedFunctorFactory<KernelFunctor>(detail::KernelFactory<KernelFunctor, guts::decay_t<ConstructorParameters>...>(std::forward<ConstructorParameters>(constructorParameters)...)),
        detail::FunctionSchemaInferer<KernelFunctor>()()
      );
    }

    /**
     * Use this to register an operator whose kernel is implemented by a function.
     * The kernel is only called for inputs matching the given dispatch key.
     * You can register multiple kernels for different dispatch keys.
     *
     * Example:
     *
     * > namespace { Tensor my_kernel_cpu(Tensor a, Tensor b) {...} }
     * >
     * > static auto registry = c10::RegisterOperators()
     * >     .op(c10::RegisterOperators::options()
     * >         .schema("my_op")
     * >         .kernel<decltype(my_kernel_cpu), &my_kernel_cpu>(TensorTypeId::CPUTensorId));
     */
    template<class FuncType, FuncType* kernel_func>
    // enable_if: only enable it if FuncType is actually a function
    guts::enable_if_t<guts::is_function_type<FuncType>::value, Options&&> kernel(TensorTypeId dispatch_key) && {
      static_assert(!std::is_same<FuncType, KernelFunction::BoxedKernelFunction>::value, "Tried to register a stackbased (i.e. internal) kernel function using the public kernel<...>() API. Please either use the internal kernel(...) API or also implement the kernel function as defined by the public API.");
      static_assert(kernel_func != nullptr, "Kernel function cannot be nullptr");

      return std::move(*this).kernel(
        std::move(dispatch_key),
        KernelFunction::makeFromUnboxedFunction<FuncType, kernel_func>(),
        // TODO Do schema inference without relying on WrapKernelFunction
        detail::FunctionSchemaInferer<typename detail::WrapKernelFunction<FuncType, kernel_func>::type>()()
      );
    }

    /**
     * Use this to register an operator whose kernel is implemented by a function.
     * The kernel is a catch-all kernel, meaning it's called independent from
     * the input. Dispatch is disabled for this operator.
     *
     * Example:
     *
     * > namespace { Tensor my_kernel_cpu(Tensor a, Tensor b) {...} }
     * >
     * > static auto registry = c10::RegisterOperators()
     * >     .op(c10::RegisterOperators::options()
     * >         .schema("my_op")
     * >         .catchAllKernel<decltype(my_kernel_cpu), &my_kernel_cpu>());
     */
    template<class FuncType, FuncType* kernel_func>
    // enable_if: only enable it if FuncType is actually a function
    guts::enable_if_t<guts::is_function_type<FuncType>::value, Options&&> catchAllKernel() && {
      static_assert(!std::is_same<FuncType, KernelFunction::BoxedKernelFunction>::value, "Tried to register a stackbased (i.e. internal) kernel function using the public kernel<...>() API. Please either use the internal kernel(...) API or also implement the kernel function as defined by the public API.");
      static_assert(kernel_func != nullptr, "Kernel function cannot be nullptr");

      return std::move(*this).kernel(
        c10::nullopt,
        KernelFunction::makeFromUnboxedFunction<FuncType, kernel_func>(),
        // TODO Do schema inference without relying on WrapKernelFunction
        detail::FunctionSchemaInferer<typename detail::WrapKernelFunction<FuncType, kernel_func>::type>()()
      );
    }

    template<class FuncType>
    // enable_if: only enable it if FuncType is actually a function
    guts::enable_if_t<guts::is_function_type<FuncType>::value, Options&&> kernel(TensorTypeId dispatch_key, FuncType* kernel_func) && {
      static_assert(!std::is_same<FuncType, KernelFunction::BoxedKernelFunction>::value, "Tried to register a stackbased (i.e. internal) kernel function using the public kernel<...>() API. Please either use the internal kernel(...) API or also implement the kernel function as defined by the public API.");
      TORCH_INTERNAL_ASSERT(kernel_func != nullptr, "Kernel function cannot be nullptr");

      return std::move(*this).kernel(
        std::move(dispatch_key),
        KernelFunction::makeFromUnboxedRuntimeFunction(kernel_func),
        // TODO Do schema inference without relying on WrapKernelFunction
        detail::FunctionSchemaInferer<detail::WrapRuntimeKernelFunctor<guts::decay_t<FuncType>>>()()
      );
    }

    template<class FuncType>
    // enable_if: only enable it if FuncType is actually a function
    guts::enable_if_t<guts::is_function_type<FuncType>::value, Options&&> catchAllKernel(FuncType* kernel_func) && {
      static_assert(!std::is_same<FuncType, KernelFunction::BoxedKernelFunction>::value, "Tried to register a stackbased (i.e. internal) kernel function using the public kernel<...>() API. Please either use the internal kernel(...) API or also implement the kernel function as defined by the public API.");
      TORCH_INTERNAL_ASSERT(kernel_func != nullptr, "Kernel function cannot be nullptr");

      return std::move(*this).kernel(
        c10::nullopt,
        KernelFunction::makeFromUnboxedRuntimeFunction(kernel_func),
        // TODO Do schema inference without relying on WrapKernelFunction
        detail::FunctionSchemaInferer<detail::WrapRuntimeKernelFunctor<guts::decay_t<FuncType>>>()()
      );
    }

    // TODO Remove impl_unboxedOnlyKernel once all of aten can generate boxed kernels
    template<class FuncType, FuncType* kernel_func>
    // enable_if: only enable it if FuncType is actually a function
    guts::enable_if_t<guts::is_function_type<FuncType>::value, Options&&> impl_unboxedOnlyKernel(TensorTypeId dispatch_key) && {
      static_assert(!std::is_same<FuncType, KernelFunction::BoxedKernelFunction>::value, "Tried to register a stackbased (i.e. internal) kernel function using the public kernel<...>() API. Please either use the internal kernel(...) API or also implement the kernel function as defined by the public API.");
      static_assert(kernel_func != nullptr, "Kernel function cannot be nullptr");

<<<<<<< HEAD
=======
      if (legacyATenSchema_.has_value()) {
        // TODO Remove this once all ops are moved to c10.
        TORCH_INTERNAL_ASSERT(!schemaOrName_.has_value());
        at::globalATenDispatch().registerOp<FuncType>(dispatch_key, legacyATenSchema_->c_str(), kernel_func);
        return std::move(*this);
      } else {
        return std::move(*this).kernel(
          std::move(dispatch_key),
          KernelFunction::makeFromUnboxedOnlyFunction<FuncType, kernel_func>(),
          nullptr // disable function schema inference because some ops from native_functions.yaml don't support it yet
        );
      }
    }

    // TODO Remove impl_unboxedOnlyCatchAllKernel once all of aten can generate boxed kernels
    template<class FuncType, FuncType* kernel_func>
    // enable_if: only enable it if FuncType is actually a function
    guts::enable_if_t<guts::is_function_type<FuncType>::value, Options&&> impl_unboxedOnlyCatchAllKernel() && {
      static_assert(!std::is_same<FuncType, KernelFunction::BoxedKernelFunction>::value, "Tried to register a stackbased (i.e. internal) kernel function using the public kernel<...>() API. Please either use the internal kernel(...) API or also implement the kernel function as defined by the public API.");
      static_assert(kernel_func != nullptr, "Kernel function cannot be nullptr");

      if (legacyATenSchema_.has_value()) {
        // TODO Remove this once all ops are moved to c10.
        TORCH_INTERNAL_ASSERT(!schemaOrName_.has_value());
        at::globalATenDispatch().registerOp<FuncType>(TensorTypeId::UndefinedTensorId, legacyATenSchema_->c_str(), kernel_func);
        return std::move(*this);
      } else {
        return std::move(*this).kernel(
          c10::nullopt,
          KernelFunction::makeFromUnboxedOnlyFunction<FuncType, kernel_func>(),
          nullptr // disable function schema inference because some ops from native_functions.yaml don't support it yet
        );
      }
    }

    // TODO Remove impl_unboxedOnlyC10Kernel once all of aten can generate boxed kernels
    template<class FuncType, FuncType* kernel_func>
    // enable_if: only enable it if FuncType is actually a function
    guts::enable_if_t<guts::is_function_type<FuncType>::value, Options&&> impl_unboxedOnlyC10Kernel(TensorTypeId dispatch_key) && {
      static_assert(!std::is_same<FuncType, KernelFunction::BoxedKernelFunction>::value, "Tried to register a stackbased (i.e. internal) kernel function using the public kernel<...>() API. Please either use the internal kernel(...) API or also implement the kernel function as defined by the public API.");
      static_assert(kernel_func != nullptr, "Kernel function cannot be nullptr");

>>>>>>> f288588e
      return std::move(*this).kernel(
        std::move(dispatch_key),
        KernelFunction::makeFromUnboxedOnlyRuntimeFunction(kernel_func),
        nullptr // disable function schema inference because some ops from native_functions.yaml don't support it yet
      );
    }

    // TODO Remove impl_unboxedOnlyCatchAllKernel once all of aten can generate boxed kernels
    template<class FuncType, FuncType* kernel_func>
    // enable_if: only enable it if FuncType is actually a function
    guts::enable_if_t<guts::is_function_type<FuncType>::value, Options&&> impl_unboxedOnlyCatchAllKernel() && {
      static_assert(!std::is_same<FuncType, KernelFunction::BoxedKernelFunction>::value, "Tried to register a stackbased (i.e. internal) kernel function using the public kernel<...>() API. Please either use the internal kernel(...) API or also implement the kernel function as defined by the public API.");
      static_assert(kernel_func != nullptr, "Kernel function cannot be nullptr");

      return std::move(*this).kernel(
        c10::nullopt,
        KernelFunction::makeFromUnboxedOnlyRuntimeFunction(kernel_func),
        nullptr // disable function schema inference because some ops from native_functions.yaml don't support it yet
      );
    }

    /**
     * Use this to register an operator whose kernel is implemented as a lambda.
     * The kernel is only called for inputs matching the given dispatch key.
     * You can register multiple kernels for different dispatch keys.
     *
     * The lambda must be stateless, i.e. not have a capture. If your kernel
     * needs to store some configuration parameters, write the kernel as a
     * functor instead.
     *
     * Example:
     *
     * > static auto registry = c10::RegisterOperators()
     * >     .op(c10::RegisterOperators::options()
     * >         .schema("my_op")
     * >         .kernel(TensorTypeId::CPUTensorId, [] (Tensor a) -> Tensor {...}));
     */
    template<class Lambda>
    // enable_if: only enable it if Lambda is a functor (note: lambdas are functors)
    guts::enable_if_t<
        guts::is_functor<guts::decay_t<Lambda>>::value
        && !std::is_same<typename guts::infer_function_traits_t<guts::decay_t<Lambda>>::func_type, KernelFunction::BoxedKernelFunction>::value,
        Options&&> kernel(TensorTypeId dispatch_key, Lambda&& functor) && {
      static_assert(!std::is_base_of<OperatorKernel, guts::decay_t<Lambda>>::value, "The kernel(x) API for registering a kernel is only meant to be used with lambdas. Your kernel is a functor. Please use the kernel<Functor>() API instead.");

      // We don't support stateful lambdas (i.e. lambdas with a capture), because their
      // behavior would be nonobvious. A functor kernel with cache gets a new instance of
      // its cache each time the kernel is looked up from the dispatch table.
      // A lambda with a capture would be global and share its capture between all kernel lookups.
      // So, instead of making users having to think about it (including the thread-safety
      // issues this causes), let's just forbid stateful lambdas alltogether.
      static_assert(guts::is_stateless_lambda<guts::decay_t<Lambda>>::value, "The kernel(x) API for registering a kernel only works for stateless lambdas (i.e. lambdas without captures). If you need a cache, please use the functor based API kernel<Functor>() instead.");

      return std::move(*this).kernel(
        std::move(dispatch_key),
        KernelFunction::makeFromUnboxedLambda(std::forward<Lambda>(functor)),
        // TODO Do schema inference without relying on WrapRuntimeKernelFunctor
        detail::FunctionSchemaInferer<detail::WrapRuntimeKernelFunctor<guts::decay_t<Lambda>>>()()
      );
    }

    /**
     * Use this to register an operator whose kernel is implemented as a lambda.
     * The kernel is a catch-all kernel, meaning it's called independent from
     * the input. Dispatch is disabled for this operator.
     *
     * The lambda must be stateless, i.e. not have a capture. If your kernel
     * needs to store some configuration parameters, write the kernel as a
     * functor instead.
     *
     * Example:
     *
     * > static auto registry = c10::RegisterOperators()
     * >     .op(c10::RegisterOperators::options()
     * >         .schema("my_op")
     * >         .catchAllKernel([] (Tensor a) -> Tensor {...}));
     */
    template<class Lambda>
    // enable_if: only enable it if Lambda is a functor (note: lambdas are functors)
    guts::enable_if_t<
        guts::is_functor<guts::decay_t<Lambda>>::value
        && !std::is_same<typename guts::infer_function_traits_t<guts::decay_t<Lambda>>::func_type, KernelFunction::BoxedKernelFunction>::value,
        Options&&> catchAllKernel(Lambda&& lambda) && {
      static_assert(!std::is_base_of<OperatorKernel, guts::decay_t<Lambda>>::value, "The kernel(x) API for registering a kernel is only meant to be used with lambdas. Your kernel is a functor. Please use the kernel<Functor>() API instead.");

      // We don't support stateful lambdas (i.e. lambdas with a capture), because their
      // behavior would be nonobvious.
      // A lambda with a capture would be global and share its capture between all kernel lookups.
      // This would be a likely source for unexpected race conditions, so we forbid it.
      // If a kernel really needs global state, they can just have regular global state
      // in their .cpp file next to the kernel lambda.
      static_assert(guts::is_stateless_lambda<guts::decay_t<Lambda>>::value, "The kernel(x) API for registering a kernel only works for stateless lambdas (i.e. lambdas without captures). If you need a cache, please use the functor based API kernel<Functor>() instead.");

      return std::move(*this).kernel(
        c10::nullopt,
        KernelFunction::makeFromUnboxedLambda(std::forward<Lambda>(lambda)),
        // TODO Do schema inference without relying on WrapRuntimeKernelFunctor
        detail::FunctionSchemaInferer<detail::WrapRuntimeKernelFunctor<guts::decay_t<Lambda>>>()()
      );
    }

    Options&& aliasAnalysis(AliasAnalysisKind aliasAnalysisKind) && {
      TORCH_CHECK(!aliasAnalysisKind_.has_value(), "You can only call aliasAnalysis() once per operator registration.");
      aliasAnalysisKind_ = aliasAnalysisKind;
      return std::move(*this);
    }

  private:
    Options&& kernel(c10::optional<TensorTypeId>&& dispatch_key, KernelFunction&& func, std::unique_ptr<FunctionSchema>&& inferred_function_schema) && {
      KernelRegistrationConfig config;
      config.dispatch_key = dispatch_key;
      config.func = std::move(func);
      config.inferred_function_schema = std::move(inferred_function_schema);
      kernels.push_back(std::move(config));
      return std::move(*this);
    }

    Options()
    : schemaOrName_(c10::nullopt)
    , kernels()
    , aliasAnalysisKind_(c10::nullopt)
    {}

    // KernelRegistrationConfig accumulates all information from the config
    // parameters passed to a RegisterOperators::op() call into one object.
    struct KernelRegistrationConfig final {
      KernelRegistrationConfig()
        : dispatch_key(c10::nullopt)
        , func()
        , inferred_function_schema(nullptr)
      {}

      c10::optional<TensorTypeId> dispatch_key;
      KernelFunction func;
      std::unique_ptr<FunctionSchema> inferred_function_schema;
    };

    c10::optional<c10::either<OperatorName, FunctionSchema>> schemaOrName_;

    std::vector<KernelRegistrationConfig> kernels;
    optional<AliasAnalysisKind> aliasAnalysisKind_;
    friend class RegisterOperators;
  };

  /**
   * Call this to get an instance of registration options, which
   * can be passed to a call to RegisterOperators::op() to specify
   * these options for the operator registration.
   * See class doc comment for examples.
   */
  static Options options() {
    return {};
  }

  /**
   * Call this to register an operator. See class doc comment for examples.
   */
  RegisterOperators&& op(Options&& options) && {
    checkSchemaAndRegisterOp_(std::move(options));
    return std::move(*this);
  }

  /**
   * This is a shorthand for RegisterOperators::op(Options) where you can
   * specify the operator schema outside of the options parameter.
   * See class doc comment for examples.
   */
  RegisterOperators&& op(const std::string& schemaOrName, Options&& options = RegisterOperators::options()) && {
    return std::move(*this).op(std::move(options).schema(schemaOrName));
  }

  // internal only for registering caffe2 ops
  RegisterOperators&& op(FunctionSchema schema, Options&& options) && {
    return std::move(*this).op(std::move(options).schema(std::move(schema)));
  }

  template<class FuncType>
  explicit RegisterOperators(const std::string& schemaOrName, FuncType&& func, Options&& options = RegisterOperators::options())
  : RegisterOperators() {
    std::move(*this).op(schemaOrName, std::forward<FuncType>(func), std::move(options));
  }

  /**
   * This API registers an operator based on a kernel function pointer.
   *
   * Given a kernel
   *
   * > namespace { Tensor my_kernel_cpu(Tensor a, Tensor b) {...} }
   *
   * This API looks like:
   *
   * > static auto registry = c10::RegisterOperators()
   * >     .op("my_op", &my_kernel_cpu);
   *
   * If your kernel is small and the overhead of calling it matters,
   * then this API might be the wrong choice since the following API
   * has a slightly lower overhead for calling into the kernel:
   *
   * > static auto registry = c10::RegisterOperators()
   * >     .op("my_op", c10::RegisterOperators::options()
   * >         .kernel<decltype(my_kernel_cpu), &my_kernel_cpu>());
   *
   * Or, alternatively, write your kernel as a functor:
   *
   * > namespace {
   * >   class my_kernel_cpu final : public c10::OperatorKernel {
   * >   public:
   * >     Tensor operator()(Tensor a, Tensor b) {...}
   * >   };
   * > }
   * >
   * > static auto registry = c10::RegisterOperators()
   * >     .op("my_op", c10::RegisterOperators::options()
   * >         .kernel<my_kernel_cpu>());
   */
   template<class FuncType>
   // enable_if: only enable it if FuncType is actually a function, but not a stack based BoxedKernelFunction.
   guts::enable_if_t<guts::is_function_type<FuncType>::value && !std::is_same<FuncType, KernelFunction::BoxedKernelFunction>::value, RegisterOperators&&>
   op(const std::string& schemaOrName, FuncType* func, Options&& options = RegisterOperators::options()) && {
     constexpr bool AllowLegacyTypes = true;
     return std::move(*this).op(std::move(options).schema(schemaOrName).kernel(
       c10::nullopt,
       KernelFunction::makeFromUnboxedRuntimeFunction<AllowLegacyTypes>(func),
       // TODO Do schema inference without relying on WrapRuntimeKernelFunctor
       detail::FunctionSchemaInferer<detail::WrapRuntimeKernelFunctor<guts::decay_t<FuncType>>>()()
     ));
   }

   /**
    * This API registers an operator based on a kernel lambda.
    *
    * This API looks like:
    *
    * > static auto registry = c10::RegisterOperators()
    * >     .op("my_op", [] (Tensor a, Tensor b) {...});
    *
    * This is equivalent to:
    *
    * > static auto registry = c10::RegisterOperators()
    * >     .op("my_op", c10::RegisterOperators::options()
    * >         .catchAllKernel([] (Tensor a, Tensor b) {...}));
    *
    */
    template<class Lambda>
    // enable_if: only enable it if Lambda is actually a stateless lambda
    guts::enable_if_t<guts::is_functor<Lambda>::value && guts::is_stateless_lambda<guts::decay_t<Lambda>>::value, RegisterOperators&&>
    op(const std::string& schemaOrName, Lambda&& lambda, Options&& options = RegisterOperators::options()) && {
      static_assert(!std::is_base_of<OperatorKernel, Lambda>::value, "c10::OperatorKernel is part of the new kernel registration API and shouldn't be used together with the deprecated registration API. Please use the new RegisterOperators::options().kernel() based API instead.");

      constexpr bool AllowLegacyTypes = true;
      return std::move(*this).op(std::move(options).schema(schemaOrName).kernel(
        c10::nullopt,
        KernelFunction::makeFromUnboxedLambda<AllowLegacyTypes>(std::forward<Lambda>(lambda)),
        // TODO Do schema inference without relying on WrapRuntimeKernelFunctor
        detail::FunctionSchemaInferer<detail::WrapRuntimeKernelFunctor<guts::decay_t<Lambda>>>()()
      ));
    }

    template<class Lambda>
    C10_DEPRECATED_MESSAGE("Registering operator kernels with stateful lambdas (i.e. lambdas with a capture) has non-obvious behavior. This is deprecated. Please use a lambda without a capture or a functor class instead.")
    // enable_if: only enable it if Lambda is actually a functor but not a stateless lambda
    guts::enable_if_t<guts::is_functor<Lambda>::value && !guts::is_stateless_lambda<guts::decay_t<Lambda>>::value, RegisterOperators&&>
    op(const std::string& schemaOrName, Lambda&& lambda, Options&& options = RegisterOperators::options()) && {
      static_assert(!std::is_base_of<OperatorKernel, Lambda>::value, "c10::OperatorKernel is part of the new kernel registration API and shouldn't be used together with the deprecated registration API. Please use the new RegisterOperators::options().kernel() based API instead.");

      constexpr bool AllowLegacyTypes = true;
      return std::move(*this).op(std::move(options).schema(schemaOrName).kernel(
        c10::nullopt,
        KernelFunction::makeFromUnboxedLambda<AllowLegacyTypes>(std::forward<Lambda>(lambda)),
        // TODO Do schema inference without relying on WrapRuntimeKernelFunctor
        detail::FunctionSchemaInferer<detail::WrapRuntimeKernelFunctor<guts::decay_t<Lambda>>>()()
      ));
    }

private:
  void checkSchemaAndRegisterOp_(Options&& config);

  static c10::FunctionSchema inferSchemaFromKernels_(const OperatorName& opNameStr, const Options& options);
  void checkNoDuplicateKernels_(const Options& options);
  void registerOp_(Options&& options);
  void registerSchemaAndKernel_(FunctionSchema schema, Options::KernelRegistrationConfig&& config, OperatorOptions&& options);
  void registerSchemaOnly_(FunctionSchema&& schema, OperatorOptions&& options);
  static OperatorOptions makeOperatorOptions_(const Options& options);

  class OperatorRegistrar;

  std::vector<OperatorRegistrar> registrars_;

  static_assert(std::is_nothrow_move_constructible<std::vector<OperatorRegistrar>>::value, "");
  static_assert(std::is_nothrow_move_assignable<std::vector<OperatorRegistrar>>::value, "");
};

}

namespace torch {
  using RegisterOperators = c10::RegisterOperators;
}<|MERGE_RESOLUTION|>--- conflicted
+++ resolved
@@ -293,51 +293,6 @@
       static_assert(!std::is_same<FuncType, KernelFunction::BoxedKernelFunction>::value, "Tried to register a stackbased (i.e. internal) kernel function using the public kernel<...>() API. Please either use the internal kernel(...) API or also implement the kernel function as defined by the public API.");
       static_assert(kernel_func != nullptr, "Kernel function cannot be nullptr");
 
-<<<<<<< HEAD
-=======
-      if (legacyATenSchema_.has_value()) {
-        // TODO Remove this once all ops are moved to c10.
-        TORCH_INTERNAL_ASSERT(!schemaOrName_.has_value());
-        at::globalATenDispatch().registerOp<FuncType>(dispatch_key, legacyATenSchema_->c_str(), kernel_func);
-        return std::move(*this);
-      } else {
-        return std::move(*this).kernel(
-          std::move(dispatch_key),
-          KernelFunction::makeFromUnboxedOnlyFunction<FuncType, kernel_func>(),
-          nullptr // disable function schema inference because some ops from native_functions.yaml don't support it yet
-        );
-      }
-    }
-
-    // TODO Remove impl_unboxedOnlyCatchAllKernel once all of aten can generate boxed kernels
-    template<class FuncType, FuncType* kernel_func>
-    // enable_if: only enable it if FuncType is actually a function
-    guts::enable_if_t<guts::is_function_type<FuncType>::value, Options&&> impl_unboxedOnlyCatchAllKernel() && {
-      static_assert(!std::is_same<FuncType, KernelFunction::BoxedKernelFunction>::value, "Tried to register a stackbased (i.e. internal) kernel function using the public kernel<...>() API. Please either use the internal kernel(...) API or also implement the kernel function as defined by the public API.");
-      static_assert(kernel_func != nullptr, "Kernel function cannot be nullptr");
-
-      if (legacyATenSchema_.has_value()) {
-        // TODO Remove this once all ops are moved to c10.
-        TORCH_INTERNAL_ASSERT(!schemaOrName_.has_value());
-        at::globalATenDispatch().registerOp<FuncType>(TensorTypeId::UndefinedTensorId, legacyATenSchema_->c_str(), kernel_func);
-        return std::move(*this);
-      } else {
-        return std::move(*this).kernel(
-          c10::nullopt,
-          KernelFunction::makeFromUnboxedOnlyFunction<FuncType, kernel_func>(),
-          nullptr // disable function schema inference because some ops from native_functions.yaml don't support it yet
-        );
-      }
-    }
-
-    // TODO Remove impl_unboxedOnlyC10Kernel once all of aten can generate boxed kernels
-    template<class FuncType, FuncType* kernel_func>
-    // enable_if: only enable it if FuncType is actually a function
-    guts::enable_if_t<guts::is_function_type<FuncType>::value, Options&&> impl_unboxedOnlyC10Kernel(TensorTypeId dispatch_key) && {
-      static_assert(!std::is_same<FuncType, KernelFunction::BoxedKernelFunction>::value, "Tried to register a stackbased (i.e. internal) kernel function using the public kernel<...>() API. Please either use the internal kernel(...) API or also implement the kernel function as defined by the public API.");
-      static_assert(kernel_func != nullptr, "Kernel function cannot be nullptr");
-
->>>>>>> f288588e
       return std::move(*this).kernel(
         std::move(dispatch_key),
         KernelFunction::makeFromUnboxedOnlyRuntimeFunction(kernel_func),
