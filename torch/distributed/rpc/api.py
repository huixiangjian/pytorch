--- conflicted
+++ resolved
@@ -527,14 +527,11 @@
 
         is_async_fn = hasattr(func, "_wrapped_async_rpc_function")
 
-<<<<<<< HEAD
         if is_async_fn:
             wrapped = func._wrapped_async_rpc_function
             if isinstance(wrapped, torch.jit.ScriptFunction):
                 func = wrapped
 
-=======
->>>>>>> 5cc076fa
         if qualified_name is not None:
             fut = _invoke_rpc_builtin(dst_worker_info, qualified_name, rpc_timeout, *args, **kwargs)
         elif isinstance(func, torch.jit.ScriptFunction):
